--- conflicted
+++ resolved
@@ -177,11 +177,7 @@
                                 showSearchContext={showSearchContext}
                                 assetsRoot={window.context?.assetsRoot || ''}
                                 renderSearchUserNeedsCodeHost={user => <SearchUserNeedsCodeHost user={user} />}
-<<<<<<< HEAD
-                                executedQuery={searchQuery.value}
-=======
                                 executedQuery={props.location.search}
->>>>>>> 1fc9e910
                             />
                         ))}
                 </div>
