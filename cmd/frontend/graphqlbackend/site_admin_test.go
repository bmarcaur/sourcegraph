--- conflicted
+++ resolved
@@ -375,8 +375,6 @@
 		})
 	})
 
-<<<<<<< HEAD
-=======
 	t.Run("Returns an error when user tries to soft delete an org in Cloud mode", func(t *testing.T) {
 		RunTest(t, &Test{
 			Schema:  mustParseGraphQLSchema(t, db),
@@ -406,7 +404,6 @@
 		})
 	})
 
->>>>>>> 48d2b881
 	t.Run("Org member can hard delete their org", func(t *testing.T) {
 		mockedFeatureFlag := featureflag.FeatureFlag{
 			Name:      "org-deletion",
