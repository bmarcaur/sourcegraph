--- conflicted
+++ resolved
@@ -496,18 +496,12 @@
 			}
 
 			// Similarly, changesetSyncer is only available in enterprise mode.
-<<<<<<< HEAD
-			if changesetSyncer != nil && len(diff.ArchivedChanged) > 0 {
-				if err := changesetSyncer.EnqueueChangesetSyncsForRepos(ctx, diff.ArchivedChanged.IDs()); err != nil {
-					logger.Warn("error enqueuing changeset syncs for archived and unarchived repos", log.Error(err))
-=======
 			if changesetSyncer != nil {
 				repos := diff.Modified.ReposModified(types.RepoModifiedArchived)
 				if len(repos) > 0 {
 					if err := changesetSyncer.EnqueueChangesetSyncsForRepos(ctx, repos.IDs()); err != nil {
 						logger.Warn("error enqueuing changeset syncs for archived and unarchived repos", log.Error(err))
 					}
->>>>>>> 266e7288
 				}
 			}
 		}
