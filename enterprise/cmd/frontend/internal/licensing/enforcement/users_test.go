--- conflicted
+++ resolved
@@ -167,11 +167,7 @@
 
 			hook := NewAfterCreateUserHook()
 			if hook != nil {
-<<<<<<< HEAD
-				err := NewAfterCreateUserHook()(context.Background(), database.NewDB(logger, db), user)
-=======
-				err := NewAfterCreateUserHook()(context.Background(), database.NewDBWith(basestore.NewWithHandle(db)), user)
->>>>>>> 7f1aa182
+				err := NewAfterCreateUserHook()(context.Background(), database.NewDBWith(logger, basestore.NewWithHandle(db)), user)
 				if err != nil {
 					t.Fatal(err)
 				}
