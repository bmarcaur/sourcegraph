--- conflicted
+++ resolved
@@ -79,12 +79,7 @@
 
 	createdNotebooks := createNotebooks(t, db, []*notebooks.Notebook{userNotebookFixture(user1.ID, true), userNotebookFixture(user1.ID, false)})
 
-<<<<<<< HEAD
-	database := database.NewDB(logger, db)
-	schema, err := graphqlbackend.NewSchema(database, nil, nil, nil, nil, nil, nil, nil, nil, nil, NewResolver(database), nil)
-=======
 	schema, err := graphqlbackend.NewSchema(db, nil, nil, nil, nil, nil, nil, nil, nil, nil, NewResolver(db), nil)
->>>>>>> 7f1aa182
 	if err != nil {
 		t.Fatal(err)
 	}
@@ -161,12 +156,7 @@
 		t.Fatalf("Expected no error, got %s", err)
 	}
 
-<<<<<<< HEAD
-	database := database.NewDB(logger, db)
-	schema, err := graphqlbackend.NewSchema(database, nil, nil, nil, nil, nil, nil, nil, nil, nil, NewResolver(database), nil)
-=======
 	schema, err := graphqlbackend.NewSchema(db, nil, nil, nil, nil, nil, nil, nil, nil, nil, NewResolver(db), nil)
->>>>>>> 7f1aa182
 	if err != nil {
 		t.Fatal(err)
 	}
