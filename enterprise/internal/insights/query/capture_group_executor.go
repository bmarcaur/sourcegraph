--- conflicted
+++ resolved
@@ -14,8 +14,6 @@
 	"github.com/inconshreveable/log15"
 
 	"github.com/sourcegraph/sourcegraph/enterprise/internal/insights/query/streaming"
-
-	"github.com/sourcegraph/log"
 
 	"github.com/sourcegraph/sourcegraph/enterprise/internal/insights/compression"
 	"github.com/sourcegraph/sourcegraph/enterprise/internal/insights/timeseries"
@@ -34,11 +32,7 @@
 func NewCaptureGroupExecutor(postgres database.DB, clock func() time.Time) *CaptureGroupExecutor {
 	executor := CaptureGroupExecutor{
 		justInTimeExecutor: justInTimeExecutor{
-<<<<<<< HEAD
-			db:        database.NewDB(log.Scoped("CaptureGroupExecutor", ""), postgres),
-=======
 			db:        postgres,
->>>>>>> 7f1aa182
 			repoStore: postgres.Repos(),
 			// filter:    compression.NewHistoricalFilter(true, clock().Add(time.Hour*24*365*-1), insightsDb),
 			filter: &compression.NoopFilter{},
