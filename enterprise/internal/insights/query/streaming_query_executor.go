--- conflicted
+++ resolved
@@ -6,8 +6,6 @@
 	"time"
 
 	"github.com/inconshreveable/log15"
-
-	"github.com/sourcegraph/log"
 
 	"github.com/sourcegraph/sourcegraph/enterprise/internal/insights/compression"
 	"github.com/sourcegraph/sourcegraph/enterprise/internal/insights/discovery"
@@ -28,11 +26,7 @@
 func NewStreamingExecutor(postgres database.DB, clock func() time.Time) *StreamingQueryExecutor {
 	return &StreamingQueryExecutor{
 		justInTimeExecutor: justInTimeExecutor{
-<<<<<<< HEAD
-			db:        database.NewDB(log.Scoped("StreamingQueryExecutor", ""), postgres),
-=======
 			db:        postgres,
->>>>>>> 7f1aa182
 			repoStore: postgres.Repos(),
 			filter:    &compression.NoopFilter{},
 			clock:     clock,
