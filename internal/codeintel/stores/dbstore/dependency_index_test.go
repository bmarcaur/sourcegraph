package dbstore

import (
	"context"
	"testing"
	"time"

<<<<<<< HEAD
	"github.com/sourcegraph/log/logtest"

=======
	"github.com/sourcegraph/sourcegraph/internal/database"
>>>>>>> 7f1aa182
	"github.com/sourcegraph/sourcegraph/internal/database/dbtest"
)

func TestInsertDependencySyncingJob(t *testing.T) {
<<<<<<< HEAD
	logger := logtest.Scoped(t)
	db := dbtest.NewDB(logger, t)
=======
	db := database.NewDB(dbtest.NewDB(t))
>>>>>>> 7f1aa182
	store := testStore(db)

	insertRepo(t, db, 50, "")

	uploadID, err := store.InsertUpload(context.Background(), Upload{
		Commit:        makeCommit(1),
		Root:          "sub/",
		State:         "queued",
		RepositoryID:  50,
		Indexer:       "lsif-go",
		NumParts:      1,
		UploadedParts: []int{0},
	})
	if err != nil {
		t.Fatalf("unexpected error enqueueing upload: %s", err)
	}

	// No error if upload exists
	if _, err := store.InsertDependencySyncingJob(context.Background(), uploadID); err != nil {
		t.Fatalf("unexpected error enqueueing dependency indexing job: %s", err)
	}

	// Error with unknown identifier
	if _, err := store.InsertDependencySyncingJob(context.Background(), uploadID+1); err == nil {
		t.Fatalf("expected error enqueueing dependency indexing job for unknown upload")
	}
}

func TestInsertDependencyIndexingJob(t *testing.T) {
<<<<<<< HEAD
	logger := logtest.Scoped(t)
	db := dbtest.NewDB(logger, t)
=======
	db := database.NewDB(dbtest.NewDB(t))
>>>>>>> 7f1aa182
	store := testStore(db)

	insertRepo(t, db, 50, "")

	uploadID, err := store.InsertUpload(context.Background(), Upload{
		Commit:        makeCommit(1),
		Root:          "sub/",
		State:         "queued",
		RepositoryID:  50,
		Indexer:       "lsif-go",
		NumParts:      1,
		UploadedParts: []int{0},
	})
	if err != nil {
		t.Fatalf("unexpected error enqueueing upload: %s", err)
	}

	// No error if upload exists
	if _, err := store.InsertDependencyIndexingJob(context.Background(), uploadID, "asdf", time.Now()); err != nil {
		t.Fatalf("unexpected error enqueueing dependency index queueing job: %s", err)
	}

	// Error with unknown identifier
	if _, err := store.InsertDependencyIndexingJob(context.Background(), uploadID+1, "asdf", time.Now()); err == nil {
		t.Fatalf("expected error enqueueing dependency index queueing job for unknown upload")
	}
}<|MERGE_RESOLUTION|>--- conflicted
+++ resolved
@@ -5,22 +5,15 @@
 	"testing"
 	"time"
 
-<<<<<<< HEAD
 	"github.com/sourcegraph/log/logtest"
 
-=======
 	"github.com/sourcegraph/sourcegraph/internal/database"
->>>>>>> 7f1aa182
 	"github.com/sourcegraph/sourcegraph/internal/database/dbtest"
 )
 
 func TestInsertDependencySyncingJob(t *testing.T) {
-<<<<<<< HEAD
 	logger := logtest.Scoped(t)
-	db := dbtest.NewDB(logger, t)
-=======
-	db := database.NewDB(dbtest.NewDB(t))
->>>>>>> 7f1aa182
+	db := database.NewDB(logger, dbtest.NewDB(logger, t))
 	store := testStore(db)
 
 	insertRepo(t, db, 50, "")
@@ -50,12 +43,8 @@
 }
 
 func TestInsertDependencyIndexingJob(t *testing.T) {
-<<<<<<< HEAD
 	logger := logtest.Scoped(t)
-	db := dbtest.NewDB(logger, t)
-=======
-	db := database.NewDB(dbtest.NewDB(t))
->>>>>>> 7f1aa182
+	db := database.NewDB(logger, dbtest.NewDB(logger, t))
 	store := testStore(db)
 
 	insertRepo(t, db, 50, "")
