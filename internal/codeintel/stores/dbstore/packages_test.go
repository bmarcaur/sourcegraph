package dbstore

import (
	"context"
	"testing"

<<<<<<< HEAD
	"github.com/sourcegraph/log/logtest"

=======
	"github.com/sourcegraph/sourcegraph/internal/database"
>>>>>>> 7f1aa182
	"github.com/sourcegraph/sourcegraph/internal/database/basestore"
	"github.com/sourcegraph/sourcegraph/internal/database/dbtest"
	"github.com/sourcegraph/sourcegraph/lib/codeintel/precise"
)

func TestUpdatePackages(t *testing.T) {
<<<<<<< HEAD
	logger := logtest.Scoped(t)
	db := dbtest.NewDB(logger, t)
=======
	db := database.NewDB(dbtest.NewDB(t))
>>>>>>> 7f1aa182
	store := testStore(db)

	// for foreign key relation
	insertUploads(t, db, Upload{ID: 42})

	if err := store.UpdatePackages(context.Background(), 42, []precise.Package{
		{Scheme: "s0", Name: "n0", Version: "v0"},
		{Scheme: "s1", Name: "n1", Version: "v1"},
		{Scheme: "s2", Name: "n2", Version: "v2"},
		{Scheme: "s3", Name: "n3", Version: "v3"},
		{Scheme: "s4", Name: "n4", Version: "v4"},
		{Scheme: "s5", Name: "n5", Version: "v5"},
		{Scheme: "s6", Name: "n6", Version: "v6"},
		{Scheme: "s7", Name: "n7", Version: "v7"},
		{Scheme: "s8", Name: "n8", Version: "v8"},
		{Scheme: "s9", Name: "n9", Version: "v9"},
	}); err != nil {
		t.Fatalf("unexpected error updating packages: %s", err)
	}

	count, _, err := basestore.ScanFirstInt(db.QueryContext(context.Background(), "SELECT COUNT(*) FROM lsif_packages"))
	if err != nil {
		t.Fatalf("unexpected error checking package count: %s", err)
	}
	if count != 10 {
		t.Errorf("unexpected package count. want=%d have=%d", 10, count)
	}
}

func TestUpdatePackagesEmpty(t *testing.T) {
<<<<<<< HEAD
	logger := logtest.Scoped(t)
	db := dbtest.NewDB(logger, t)
=======
	db := database.NewDB(dbtest.NewDB(t))
>>>>>>> 7f1aa182
	store := testStore(db)

	if err := store.UpdatePackages(context.Background(), 0, nil); err != nil {
		t.Fatalf("unexpected error updating packages: %s", err)
	}

	count, _, err := basestore.ScanFirstInt(db.QueryContext(context.Background(), "SELECT COUNT(*) FROM lsif_packages"))
	if err != nil {
		t.Fatalf("unexpected error checking package count: %s", err)
	}
	if count != 0 {
		t.Errorf("unexpected package count. want=%d have=%d", 0, count)
	}
}<|MERGE_RESOLUTION|>--- conflicted
+++ resolved
@@ -4,24 +4,17 @@
 	"context"
 	"testing"
 
-<<<<<<< HEAD
 	"github.com/sourcegraph/log/logtest"
 
-=======
 	"github.com/sourcegraph/sourcegraph/internal/database"
->>>>>>> 7f1aa182
 	"github.com/sourcegraph/sourcegraph/internal/database/basestore"
 	"github.com/sourcegraph/sourcegraph/internal/database/dbtest"
 	"github.com/sourcegraph/sourcegraph/lib/codeintel/precise"
 )
 
 func TestUpdatePackages(t *testing.T) {
-<<<<<<< HEAD
 	logger := logtest.Scoped(t)
-	db := dbtest.NewDB(logger, t)
-=======
-	db := database.NewDB(dbtest.NewDB(t))
->>>>>>> 7f1aa182
+	db := database.NewDB(logger, dbtest.NewDB(logger, t))
 	store := testStore(db)
 
 	// for foreign key relation
@@ -52,12 +45,8 @@
 }
 
 func TestUpdatePackagesEmpty(t *testing.T) {
-<<<<<<< HEAD
 	logger := logtest.Scoped(t)
-	db := dbtest.NewDB(logger, t)
-=======
-	db := database.NewDB(dbtest.NewDB(t))
->>>>>>> 7f1aa182
+	db := database.NewDB(logger, dbtest.NewDB(logger, t))
 	store := testStore(db)
 
 	if err := store.UpdatePackages(context.Background(), 0, nil); err != nil {
