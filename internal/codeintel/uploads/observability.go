--- conflicted
+++ resolved
@@ -9,20 +9,6 @@
 
 type operations struct {
 	// Not used yet.
-<<<<<<< HEAD
-	list             *observation.Operation
-	get              *observation.Operation
-	getBatch         *observation.Operation
-	enqueue          *observation.Operation
-	delete           *observation.Operation
-	uploadsVisibleTo *observation.Operation
-
-	// Commits
-	getCommitsVisibleToUpload *observation.Operation
-	staleSourcedCommits       *observation.Operation
-	updateSourcedCommits      *observation.Operation
-	deleteSourcedCommits      *observation.Operation
-=======
 	list     *observation.Operation
 	get      *observation.Operation
 	getBatch *observation.Operation
@@ -39,11 +25,11 @@
 	deleteSourcedCommits      *observation.Operation
 
 	// Repositories
-	getRepositoriesMaxStaleAge *observation.Operation
-	getDirtyRepositories       *observation.Operation
-	setRepositoryAsDirty       *observation.Operation
-	updateDirtyRepositories    *observation.Operation
->>>>>>> 6910ef5c
+	getRepositoriesMaxStaleAge      *observation.Operation
+	getDirtyRepositories            *observation.Operation
+	setRepositoryAsDirty            *observation.Operation
+	updateDirtyRepositories         *observation.Operation
+	setRepositoriesForRetentionScan *observation.Operation
 
 	// Uploads
 	getUploads                     *observation.Operation
@@ -55,15 +41,8 @@
 	deleteUploadsStuckUploading    *observation.Operation
 	hardDeleteUploads              *observation.Operation
 
-<<<<<<< HEAD
-	// Repositories
-	getDirtyRepositories            *observation.Operation
-	setRepositoryAsDirty            *observation.Operation
-	setRepositoriesForRetentionScan *observation.Operation
-=======
 	// Dumps
 	findClosestDumps *observation.Operation
->>>>>>> 6910ef5c
 
 	// Packages
 	updatePackages *observation.Operation
@@ -101,12 +80,6 @@
 		uploadsVisibleTo: op("UploadsVisibleTo"),
 
 		// Commits
-<<<<<<< HEAD
-		getCommitsVisibleToUpload: op("GetCommitsVisibleToUpload"),
-		staleSourcedCommits:       op("StaleSourcedCommits"),
-		updateSourcedCommits:      op("UpdateSourcedCommits"),
-		deleteSourcedCommits:      op("DeleteSourcedCommits"),
-=======
 		getOldestCommitDate:       op("GetOldestCommitDate"),
 		getCommitsVisibleToUpload: op("GetCommitsVisibleToUpload"),
 		getStaleSourcedCommits:    op("GetStaleSourcedCommits"),
@@ -114,11 +87,11 @@
 		deleteSourcedCommits:      op("DeleteSourcedCommits"),
 
 		// Repositories
-		getRepositoriesMaxStaleAge: op("GetRepositoriesMaxStaleAge"),
-		getDirtyRepositories:       op("GetDirtyRepositories"),
-		setRepositoryAsDirty:       op("SetRepositoryAsDirty"),
-		updateDirtyRepositories:    op("UpdateDirtyRepositories"),
->>>>>>> 6910ef5c
+		getRepositoriesMaxStaleAge:      op("GetRepositoriesMaxStaleAge"),
+		getDirtyRepositories:            op("GetDirtyRepositories"),
+		setRepositoryAsDirty:            op("SetRepositoryAsDirty"),
+		updateDirtyRepositories:         op("UpdateDirtyRepositories"),
+		setRepositoriesForRetentionScan: op("SetRepositoriesForRetentionScan"),
 
 		// Uploads
 		getUploads:                     op("GetUploads"),
@@ -130,15 +103,8 @@
 		softDeleteExpiredUploads:       op("SoftDeleteExpiredUploads"),
 		hardDeleteUploads:              op("HardDeleteUploads"),
 
-<<<<<<< HEAD
-		// Repositories
-		getDirtyRepositories:            op("GetDirtyRepositories"),
-		setRepositoryAsDirty:            op("SetRepositoryAsDirty"),
-		setRepositoriesForRetentionScan: op("SetRepositoriesForRetentionScan"),
-=======
 		// Dumps
 		findClosestDumps: op("FindClosestDumps"),
->>>>>>> 6910ef5c
 
 		// Packages
 		updatePackages: op("UpdatePackages"),
