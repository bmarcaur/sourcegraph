--- conflicted
+++ resolved
@@ -616,11 +616,7 @@
 
 	// Prior to saving the record, run a validation hook.
 	if BeforeCreateExternalService != nil {
-<<<<<<< HEAD
-		if err := BeforeCreateExternalService(ctx, NewDB(e.logger, e.Store.Handle().DB()).ExternalServices()); err != nil {
-=======
-		if err := BeforeCreateExternalService(ctx, NewDBWith(e.Store).ExternalServices()); err != nil {
->>>>>>> 7f1aa182
+		if err := BeforeCreateExternalService(ctx, NewDBWith(e.logger, e.Store).ExternalServices()); err != nil {
 			return err
 		}
 	}
