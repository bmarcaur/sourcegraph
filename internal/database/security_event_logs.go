--- conflicted
+++ resolved
@@ -6,10 +6,7 @@
 	"time"
 
 	"github.com/sourcegraph/log"
-<<<<<<< HEAD
 
-=======
->>>>>>> 7f1aa182
 	"github.com/sourcegraph/sourcegraph/cmd/frontend/envvar"
 	"github.com/sourcegraph/sourcegraph/internal/database/basestore"
 	"github.com/sourcegraph/sourcegraph/internal/trace"
@@ -72,7 +69,6 @@
 	// Production output from this logger (SRC_LOG_FORMAT=json) complies with the OpenTelemetry log data model
 	logger log.Logger
 	*basestore.Store
-	logger log.Logger
 }
 
 // SecurityEventLogsWith instantiates and returns a new SecurityEventLogsStore
@@ -115,13 +111,6 @@
 
 	if err := s.Insert(ctx, e); err != nil {
 		j, _ := json.Marshal(e)
-<<<<<<< HEAD
-		s.logger.Error(string(e.Name), log.String("event", string(j)), log.String("traceID", trace.ID(ctx)), log.Error(err))
-		// We want to capture in sentry as it includes a stack trace which will allow us
-		// to track down the root cause.
-		sentry.CaptureError(err, map[string]string{})
-=======
 		trace.Logger(ctx, s.logger).Error(string(e.Name), log.String("event", string(j)), log.Error(err))
->>>>>>> 7f1aa182
 	}
 }