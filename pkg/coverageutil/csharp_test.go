--- conflicted
+++ resolved
@@ -5,19 +5,18 @@
 )
 
 func TestCsharp(testing *testing.T) {
-<<<<<<< HEAD
 	testTokenizer(testing,
 		&csharpTokenizer{},
 		[]*test{
 			{
 				"multiline strings",
 				"\"abc\ndef\"a 'a'",
-				[]Token{{9, "a"}},
+				[]Token{{9, 2, "a"}},
 			},
 			{
 				"identifiers",
 				"_a = 2;",
-				[]Token{{0, "_a"}},
+				[]Token{{0, 1, "_a"}},
 			},
 			{
 				"numeric suffixes",
@@ -27,53 +26,7 @@
 			{
 				"verbatim strings",
 				"@\"a\"\" b\" c",
-				[]Token{{9, "c"}},
+				[]Token{{9, 1, "c"}},
 			},
 		})
-=======
-
-	type test struct {
-		name     string
-		source   string
-		expected []Token
-	}
-	tests := []*test{
-		{
-			"multiline strings",
-			"\"abc\ndef\"a 'a'",
-			[]Token{{9, 2, "a"}},
-		},
-		{
-			"identifiers",
-			"_a = 2;",
-			[]Token{{0, 1, "_a"}},
-		},
-		{
-			"numeric suffixes",
-			"1L 2uL 0.1E10F 0.1E-20d .1E30M",
-			[]Token{},
-		},
-	}
-	csharpScanner := newCsharpScanner()
-	for _, t := range tests {
-		csharpScanner.Init(bytes.NewReader([]byte(t.source)))
-		actual := make([]Token, 0)
-		for {
-			tok := csharpScanner.Scan()
-			if tok == scanner.EOF {
-				break
-			}
-			text := csharpScanner.TokenText()
-			actual = append(actual, Token{uint32(csharpScanner.Pos().Offset - len([]byte(text))), csharpScanner.Line, text})
-		}
-		if len(actual) != len(t.expected) {
-			testing.Fatalf("%s: Expected %d tokens, got %d instead", t.name, len(t.expected), len(actual))
-		}
-		for i, tok := range actual {
-			if tok.Offset != t.expected[i].Offset || tok.Line != t.expected[i].Line || tok.Text != t.expected[i].Text {
-				testing.Errorf("%s: Expected %d %d (%s), got %d %d (%s) instead", t.name, t.expected[i].Offset, t.expected[i].Line, t.expected[i].Text, tok.Offset, tok.Line, tok.Text)
-			}
-		}
-	}
->>>>>>> 12f76fdf
 }