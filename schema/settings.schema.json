{
  "$schema": "http://json-schema.org/draft-07/schema#",
  "$id": "settings.schema.json#",
  "title": "Settings",
  "description": "Configuration settings for users and organizations on Sourcegraph.",
  "allowComments": true,
  "type": "object",
  "properties": {
    "experimentalFeatures": {
      "title": "SettingsExperimentalFeatures",
      "description": "Experimental features to enable or disable. Features that are now enabled by default are marked as deprecated.",
      "type": "object",
      "additionalProperties": false,
      "properties": {
        "homePanelsComputeSuggestions": {
          "type": "boolean",
          "default": false,
          "deprecated": false,
          "description": "Enable the home panels compute suggestions feature."
        },
        "codeInsights": {
          "description": "Enables code insights on directory pages.",
          "type": "boolean",
          "default": false,
          "!go": {
            "pointer": true
          }
        },
        "codeInsightsGqlApi": {
          "deprecated": true,
          "description": "DEPRECATED: Enables gql api instead of using setting cascade as a main storage fro code insights entities",
          "type": "boolean",
          "default": false,
          "!go": {
            "pointer": true
          }
        },
        "codeInsightsAllRepos": {
          "deprecated": true,
          "description": "DEPRECATED: Enables the experimental ability to run an insight over all repositories on the instance.",
          "type": "boolean",
          "default": false,
          "!go": {
            "pointer": true
          }
        },
        "codeInsightsLandingPage": {
          "deprecated": true,
          "description": "DEPRECATED: Enables code insights landing page layout.",
          "type": "boolean",
          "default": false,
          "!go": {
            "pointer": true
          }
        },
        "codeMonitoring": {
          "description": "Enables code monitoring.",
          "type": "boolean",
          "default": true,
          "!go": {
            "pointer": true
          }
        },
        "apiDocs": {
          "description": "Deprecated.",
          "type": "boolean",
          "default": true,
          "!go": {
            "pointer": true
          }
        },
        "showCodeMonitoringTestEmailButton": {
          "description": "REMOVED. Previously, enabled the 'Send test email' button in the code monitoring list.",
          "type": "boolean",
          "default": false,
          "!go": {
            "pointer": true
          }
        },
        "searchContextsQuery": {
          "description": "DEPRECATED: This feature is now permanently enabled. Enables query based search contexts",
          "type": "boolean",
          "default": false,
          "!go": {
            "pointer": true
          }
        },
        "searchStats": {
          "description": "Enables a button on the search results page that shows language statistics about the results for a search query.",
          "type": "boolean",
          "default": false,
          "!go": {
            "pointer": true
          }
        },
        "searchStreaming": {
          "description": "DEPRECATED: This feature is now permanently enabled. Enables streaming search support.",
          "type": "boolean",
          "default": false,
          "!go": {
            "pointer": true
          }
        },
        "copyQueryButton": {
          "description": "DEPRECATED: This feature is now permanently enabled. Enables displaying the copy query button in the search bar when hovering over the global navigation bar.",
          "type": "boolean",
          "default": false,
          "!go": {
            "pointer": true
          }
        },
        "showRepogroupHomepage": {
          "description": "Enables the repository group homepage ",
          "type": "boolean",
          "default": false,
          "!go": {
            "pointer": true
          }
        },
        "showOnboardingTour": {
          "description": "REMOVED.",
          "type": "boolean",
          "default": true,
          "!go": {
            "pointer": true
          }
        },
        "showSearchContext": {
          "description": "Enables the search context dropdown.",
          "type": "boolean",
          "default": false,
          "!go": {
            "pointer": true
          }
        },
        "showSearchContextManagement": {
          "description": "Enables search context management.",
          "type": "boolean",
          "default": false,
          "!go": {
            "pointer": true
          }
        },
        "showEnterpriseHomePanels": {
          "description": "Enabled the homepage panels in the Enterprise homepage",
          "type": "boolean",
          "default": false,
          "!go": {
            "pointer": true
          }
        },
        "showMultilineSearchConsole": {
          "description": "Enables the multiline search console at search/console",
          "type": "boolean",
          "default": false,
          "!go": {
            "pointer": true
          }
        },
        "showSearchNotebook": {
          "description": "Enables the search notebook at search/notebook",
          "type": "boolean",
          "default": true,
          "!go": {
            "pointer": true
          }
        },
        "showComputeComponent": {
          "description": "Enables display of compute components (currently Notebook blocks)",
          "type": "boolean",
          "default": false,
          "!go": {
            "pointer": true
          }
        },
        "showQueryBuilder": {
          "description": "REMOVED. Previously, enabled the search query builder page. This page has been removed.",
          "type": "boolean",
          "default": false,
          "!go": {
            "pointer": true
          }
        },
        "enableSmartQuery": {
          "description": "REMOVED. Previously, added more syntax highlighting and hovers for queries in the web app. This behavior is active by default now.",
          "type": "boolean",
          "default": true,
          "!go": {
            "pointer": true
          }
        },
        "enableFastResultLoading": {
          "description": "Enables optimized search result loading (syntax highlighting / file contents fetching)",
          "type": "boolean",
          "default": false,
          "!go": {
            "pointer": true
          }
        },
        "fuzzyFinder": {
          "description": "Enables fuzzy finder with the keyboard shortcut `Cmd+K` on macOS and `Ctrl+K` on Linux/Windows.",
          "type": "boolean",
          "!go": {
            "pointer": true
          }
        },
        "fuzzyFinderCaseInsensitiveFileCountThreshold": {
          "description": "The maximum number of files a repo can have to use case-insensitive fuzzy finding",
          "type": "number",
          "default": 25000,
          "!go": {
            "pointer": true
          }
        },
        "treeSitterEnabled": {
          "description": "DEPRECATED: Enables tree sitter for enabled filetypes.",
          "type": "boolean",
          "default": false,
          "!go": {
            "pointer": true
          }
        },
        "batchChangesExecution": {
          "description": "Enables/disables the Batch Changes server side execution feature.",
          "type": "boolean",
          "default": true,
          "!go": {
            "pointer": true
          }
        },
        "enableSearchStack": {
          "description": "REMOVED: This feature can now be enabled/disabled via the notepad button on the notebooks list page.",
          "type": "boolean",
          "default": false,
          "!go": {
            "pointer": true
          }
        },
        "clientSearchResultRanking": {
          "description": "How to rank search results in the client",
          "type": "string",
          "default": "by-line-number",
          "examples": ["by-line-number", "by-zoekt-ranking"],
          "!go": {
            "pointer": true
          }
        },
        "codeMonitoringWebHooks": {
          "description": "Shows code monitor webhook and Slack webhook actions in the UI, allowing users to configure them.",
          "type": "boolean",
          "default": false,
          "!go": {
            "pointer": true
          }
        },
        "coolCodeIntel": {
          "description": "Use the (cool) experimental reference panel for code intelligence.",
          "type": "boolean",
          "default": false,
          "!go": {
            "pointer": true
          }
        },
        "codeIntelRepositoryBadge": {
          "type": "object",
          "properties": {
            "enabled": {
              "description": "Show the code intelligence badge when viewing a repository.",
              "type": "boolean",
              "default": false,
              "!go": {
                "pointer": true
              }
            },
            "forNerds": {
              "description": "Show entirely too much information.",
              "type": "boolean",
              "default": false,
              "!go": {
                "pointer": true
              }
            }
          },
          "required": ["enabled"],
          "additionalProperties": false
        },
        "showCodeMonitoringLogs": {
          "description": "Shows code monitoring logs tab.",
          "type": "boolean",
          "default": false,
          "!go": {
            "pointer": true
          }
        },
        "homepageUserInvitation": {
          "description": "Shows a panel to invite collaborators to Sourcegraph on home page.",
          "type": "boolean",
          "default": false,
          "!go": {
            "pointer": true
          }
        },
        "editor": {
          "description": "Specifies which (code) editor to use for query and text input",
          "type": "string",
          "default": "codemirror6",
          "enum": ["monaco", "codemirror6"],
          "!go": {
            "pointer": true
          }
        },
        "goCodeCheckerTemplates": {
          "description": "Shows a panel with code insights templates for go code checker results.",
          "type": "boolean",
          "default": false,
          "!go": {
            "pointer": true
          }
        },
        "enableExtensionsDecorationsColumnView": {
          "description": "If extension supports column view show its decorations in a separate column in the blob view.",
          "type": "boolean",
          "default": false,
          "!go": {
            "pointer": true
          }
        },
<<<<<<< HEAD
=======
        "codeInsightsCompute": {
          "description": "Enables Compute powered Code Insights",
          "type": "boolean",
          "default": false,
          "!go": {
            "pointer": true
          }
        },
>>>>>>> 266e7288
        "enableCodeMirrorFileView": {
          "description": "Uses CodeMirror to display files. In this first iteration not all features of the current file view are available.",
          "type": "boolean",
          "default": false,
          "!go": {
            "pointer": true
          }
        }
      },
      "group": "Experimental"
    },
    "search.savedQueries": {
      "description": "DEPRECATED: Saved search queries",
      "type": "array",
      "items": {
        "type": "object",
        "properties": {
          "key": {
            "type": "string",
            "description": "Unique key for this query in this file"
          },
          "description": {
            "type": "string",
            "description": "Description of this saved query"
          },
          "query": {
            "type": "string",
            "description": "Query string"
          },
          "showOnHomepage": {
            "type": "boolean",
            "description": "DEPRECATED: saved searches are no longer shown on the homepage. This will be removed in a future release."
          },
          "notify": {
            "type": "boolean",
            "description": "Notify the owner of this configuration file when new results are available"
          },
          "notifySlack": {
            "type": "boolean",
            "description": "Notify Slack via the organization's Slack webhook URL when new results are available"
          }
        },
        "additionalProperties": false,
        "required": ["key", "description", "query"]
      }
    },
    "search.globbing": {
      "description": "REMOVED. Previously an experimental setting to interpret file and repo patterns as glob syntax.",
      "type": "boolean",
      "default": false,
      "!go": {
        "pointer": true
      }
    },
    "search.scopes": {
      "description": "Predefined search snippets that can be appended to any search (also known as search scopes)",
      "type": "array",
      "items": {
        "$ref": "#/definitions/SearchScope"
      }
    },
    "search.repositoryGroups": {
      "description": "DEPRECATED: Use search contexts instead.\n\nNamed groups of repositories that can be referenced in a search query using the `repogroup:` operator. The list can contain string literals (to include single repositories) and JSON objects with a \"regex\" field (to include all repositories matching the regular expression). Retrieving repogroups via the GQL interface will currently exclude repositories matched by regex patterns. #14208.",
      "type": "object",
      "additionalProperties": {
        "type": "array",
        "items": {
          "anyOf": [
            {
              "type": "object",
              "required": ["regex"]
            },
            {
              "type": "string"
            }
          ]
        }
      }
    },
    "codeIntelligence.autoIndexRepositoryGroups": {
      "description": "A list of search.repositoryGroups that have auto-indexing enabled.",
      "type": "array",
      "items": {
        "type": "string"
      }
    },
    "codeIntelligence.autoIndexPopularRepoLimit": {
      "description": "Up to this number of repos are auto-indexed automatically. Ordered by star count.",
      "type": "integer",
      "minimum": 0,
      "default": 0
    },
    "codeIntelligence.maxPanelResults": {
      "description": "Maximum number of references/definitions (or other code intelligence results provided by extensions) shown in the panel. If not set a default value will be used to ensure best performance.",
      "type": "integer"
    },
    "codeIntelligence.clickToGoToDefinition": {
      "description": "Enable click to go to definition.",
      "type": "boolean",
      "default": true
    },
    "search.contextLines": {
      "description": "The default number of lines to show as context below and above search results. Default is 1.",
      "type": "integer",
      "minimum": 0,
      "default": 1
    },
    "search.defaultPatternType": {
      "description": "The default pattern type (literal or regexp) that search queries will be intepreted as. `lucky` is an experimental mode that will interpret the query in multiple ways.",
      "type": "string",
      "pattern": "literal|regexp|lucky"
    },
    "search.defaultCaseSensitive": {
      "description": "Whether query patterns are treated case sensitively. Patterns are case insensitive by default.",
      "type": "boolean",
      "default": false
    },
    "search.includeForks": {
      "description": "Whether searches should include searching forked repositories.",
      "type": "boolean",
      "default": false,
      "!go": {
        "pointer": true
      }
    },
    "search.includeArchived": {
      "description": "Whether searches should include searching archived repositories.",
      "type": "boolean",
      "default": false,
      "!go": {
        "pointer": true
      }
    },
    "quicklinks": {
      "description": "Links that should be accessible quickly from the home and search pages.",
      "type": "array",
      "items": {
        "$ref": "#/definitions/QuickLink"
      }
    },
    "fileSidebarVisibleByDefault": {
      "description": "Whether the sidebar on the repo view should be open by default.",
      "type": "boolean",
      "default": true
    },
    "motd": {
      "description": "DEPRECATED: Use `notices` instead.\n\nAn array (often with just one element) of messages to display at the top of all pages, including for unauthenticated users. Users may dismiss a message (and any message with the same string value will remain dismissed for the user).\n\nMarkdown formatting is supported.\n\nUsually this setting is used in global and organization settings. If set in user settings, the message will only be displayed to that user. (This is useful for testing the correctness of the message's Markdown formatting.)\n\nMOTD stands for \"message of the day\" (which is the conventional Unix name for this type of message).",
      "type": "array",
      "items": {
        "type": "string"
      }
    },
    "history.preferAbsoluteTimestamps": {
      "description": "Show absolute timestamps in the history panel and only show relative timestamps (e.g.: \"5 days ago\") in tooltip when hovering.",
      "type": "boolean",
      "default": false
    },
    "notices": {
      "description": "Custom informational messages to display to users at specific locations in the Sourcegraph user interface.\n\nUsually this setting is used in global and organization settings. If set in user settings, the message will only be displayed to that single user.",
      "type": "array",
      "items": {
        "title": "Notice",
        "type": "object",
        "required": ["message", "location"],
        "additionalProperties": false,
        "properties": {
          "message": {
            "description": "The message to display. Markdown formatting is supported.",
            "type": "string"
          },
          "location": {
            "description": "The location where this notice is shown: \"top\" for the top of every page, \"home\" for the homepage.",
            "type": "string",
            "enum": ["top", "home"]
          },
          "dismissible": {
            "description": "Whether this notice can be dismissed (closed) by the user.",
            "type": "boolean",
            "default": false
          }
        }
      }
    },
    "alerts.showPatchUpdates": {
      "description": "Whether to show alerts for patch version updates. Alerts for major and minor version updates will always be shown.",
      "type": "boolean",
      "default": true
    },
    "alerts.hideObservabilitySiteAlerts": {
      "description": "Disables observability-related site alert banners.",
      "type": "boolean",
      "default": true,
      "!go": {
        "pointer": true
      }
    },
    "alerts.codeHostIntegrationMessaging": {
      "description": "What in-app messaging to use around availability of Sourcegraph's code intelligence on code hosts. If the native code host integration is installed, this should be set to \"native-integration\" and users won't need to install the Sourcegraph browser extension to get code intelligence on code hosts.",
      "type": "string",
      "enum": ["browser-extension", "native-integration"],
      "default": "browser-extension"
    },
    "extensions": {
      "description": "The Sourcegraph extensions to use. Enable an extension by adding a property `\"my/extension\": true` (where `my/extension` is the extension ID). Override a previously enabled extension and disable it by setting its value to `false`.",
      "type": "object",
      "propertyNames": {
        "type": "string",
        "description": "A valid extension ID.",
        "pattern": "^([^/]+/)?[^/]+/[^/]+$"
      },
      "additionalProperties": {
        "type": "boolean",
        "description": "`true` to enable the extension, `false` to disable the extension (if it was previously enabled)"
      }
    },
    "extensions.activeLoggers": {
      "description": "The Sourcegraph extensions, by ID (e.g. `my/extension`), whose logs should be visible in the console.",
      "type": "array",
      "items": {
        "type": "string"
      }
    },
    "codeHost.useNativeTooltips": {
      "description": "Whether to use the code host's native hover tooltips when they exist (GitHub's jump-to-definition tooltips, for example).",
      "type": "boolean",
      "default": false
    },
    "search.uppercase": {
      "description": "REMOVED. Previously, when active, any uppercase characters in the pattern will make the entire query case-sensitive.",
      "type": "boolean",
      "default": false,
      "!go": {
        "pointer": true
      }
    },
    "search.migrateParser": {
      "description": "REMOVED. Previously, a flag to enable and/or-expressions in queries as an aid transition to new language features in versions <= 3.24.0.",
      "type": "boolean",
      "default": true,
      "!go": {
        "pointer": true
      }
    },
    "search.hideSuggestions": {
      "description": "Disable search suggestions below the search bar when constructing queries. Defaults to false.",
      "type": "boolean",
      "default": false,
      "!go": {
        "pointer": true
      }
    },
    "insights.displayLocation.insightsPage": {
      "type": "boolean",
      "default": true,
      "!go": {
        "pointer": true
      }
    },
    "insights.displayLocation.directory": {
      "type": "boolean",
      "default": true,
      "!go": {
        "pointer": true
      }
    },
    "insights.displayLocation.homepage": {
      "type": "boolean",
      "default": true,
      "!go": {
        "pointer": true
      }
    },
    "insights": {
      "description": "EXPERIMENTAL: Code Insights",
      "type": "array",
      "items": {
        "$ref": "#/definitions/Insight"
      }
    },
    "insights.allrepos": {
      "type": "object",
      "description": "EXPERIMENTAL: Backend-based Code Insights",
      "propertyNames": {
        "type": "string",
        "description": "A valid insight ID."
      },
      "additionalProperties": {
        "$ref": "#/definitions/BackendInsight"
      }
    },
    "insights.dashboards": {
      "description": "EXPERIMENTAL: Code Insights Dashboards",
      "type": "object",
      "propertyNames": {
        "type": "string",
        "description": "A valid dashboards ID."
      },
      "additionalProperties": {
        "$ref": "#/definitions/InsightDashboard"
      }
    }
  },
  "definitions": {
    "BackendInsight": {
      "type": "object",
      "required": ["title", "series"],
      "properties": {
        "title": {
          "type": "string",
          "description": "The short title of this insight"
        },
        "description": {
          "type": "string",
          "description": "The description of this insight"
        },
        "series": {
          "type": "array",
          "description": "Each query will be represented by one line on the chart.",
          "items": {
            "$ref": "#/definitions/BackendInsightSeries"
          }
        },
        "filters": {
          "$ref": "#/definitions/InsightFilters"
        }
      }
    },
    "BackendInsightSeries": {
      "type": "object",
      "additionalProperties": false,
      "required": ["name", "query"],
      "properties": {
        "name": {
          "type": "string",
          "description": "The name to use for the series in the graph."
        },
        "query": {
          "type": "string",
          "description": "Performs a search query and shows the number of results returned."
        },
        "stroke": {
          "type": "string",
          "description": "The color of the line for the series."
        }
      }
    },
    "InsightFilters": {
      "type": "object",
      "description": "Performs a filter",
      "required": ["includeRepoRegexp", "excludeRepoRegexp"],
      "properties": {
        "includeRepoRegexp": { "type": "string" },
        "excludeRepoRegexp": { "type": "string" },
        "repositories": {
          "type": "array",
          "items": {
            "type": "string"
          }
        }
      }
    },
    "InsightDashboard": {
      "type": "object",
      "required": ["id", "title"],
      "properties": {
        "title": {
          "description": "Title of the dashboard.",
          "type": "string"
        },
        "id": {
          "type": "string"
        },
        "insightIds": {
          "description": "Insights ids that will be included in the dashboard.",
          "type": "array",
          "items": {
            "type": "string"
          }
        }
      }
    },
    "Insight": {
      "type": "object",
      "additionalProperties": false,
      "required": ["title", "description", "series", "id"],
      "properties": {
        "title": {
          "type": "string",
          "description": "The short title of this insight"
        },
        "description": {
          "type": "string",
          "description": "The description of this insight"
        },
        "series": {
          "type": "array",
          "description": "Series of data to show for this insight",
          "items": {
            "$ref": "#/definitions/InsightSeries"
          }
        },
        "id": {
          "type": "string",
          "description": "A globally  unique identifier for this insight."
        }
      }
    },
    "InsightSeries": {
      "type": "object",
      "additionalProperties": false,
      "required": ["label"],
      "properties": {
        "label": {
          "type": "string",
          "description": "The label to use for the series in the graph."
        },
        "repositoriesList": {
          "type": "array",
          "description": "Performs a search query and shows the number of results returned."
        },
        "search": {
          "type": "string",
          "description": "Performs a search query and shows the number of results returned."
        },
        "webhook": {
          "type": "string",
          "description": "(not yet supported) Fetch data from a webhook URL."
        }
      }
    },
    "SearchScope": {
      "type": "object",
      "additionalProperties": false,
      "required": ["name", "value"],
      "properties": {
        "name": {
          "type": "string",
          "description": "The human-readable name for this search scope"
        },
        "value": {
          "type": "string",
          "description": "The query string of this search scope"
        }
      }
    },
    "QuickLink": {
      "type": "object",
      "additionalProperties": false,
      "required": ["name", "url"],
      "properties": {
        "name": {
          "type": "string",
          "description": "The human-readable name for this quick link"
        },
        "url": {
          "type": "string",
          "description": "The URL of this quick link (absolute or relative)",
          "pattern": "^(https?://|/)"
        },
        "description": {
          "type": "string",
          "description": "A description for this quick link"
        }
      }
    }
  }
}<|MERGE_RESOLUTION|>--- conflicted
+++ resolved
@@ -325,8 +325,6 @@
             "pointer": true
           }
         },
-<<<<<<< HEAD
-=======
         "codeInsightsCompute": {
           "description": "Enables Compute powered Code Insights",
           "type": "boolean",
@@ -335,7 +333,6 @@
             "pointer": true
           }
         },
->>>>>>> 266e7288
         "enableCodeMirrorFileView": {
           "description": "Uses CodeMirror to display files. In this first iteration not all features of the current file view are available.",
           "type": "boolean",
